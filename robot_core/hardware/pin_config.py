--- conflicted
+++ resolved
@@ -24,16 +24,13 @@
 MR_IN4 = 10 # IN4
 MR_ENB = 9 # Used for PWM
 
-<<<<<<< HEAD
-#Ultrasonic
+# ULTRASONIC PINS
 TRIGGER = [5,20]  # GPIO 5 for Trigger of Set 1 (right) and 20 for set 2 (left)
 ECHO = [6,26]     # GPIO 6 for Echo of Set 1 (right) and 26 for set 2 (left)
-=======
+
 # SERVO PINS
 DOOR_PIN = 16
 STAMP_PINS = [19,12] # STAMP PIN LEFT IN LIST IS
-
->>>>>>> 71eaad54
 
 if __name__ == '__main__':
     try:
